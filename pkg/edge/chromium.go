//go:build windows
// +build windows

package edge

import (
	"errors"
<<<<<<< HEAD
	"fmt"
=======
	"github.com/wailsapp/go-webview2/webviewloader"
>>>>>>> 0fe39fe5
	"log"
	"os"
	"path/filepath"
	"strconv"
	"strings"
	"sync/atomic"
	"syscall"
	"unsafe"

	"github.com/wailsapp/go-webview2/internal/w32"
	"github.com/wailsapp/go-webview2/webviewloader"
	"golang.org/x/sys/windows"
)

type Rect = w32.Rect

type Chromium struct {
	hwnd                             uintptr
	controller                       *ICoreWebView2Controller
	webview                          *ICoreWebView2
	inited                           uintptr
	envCompleted                     *iCoreWebView2CreateCoreWebView2EnvironmentCompletedHandler
	controllerCompleted              *iCoreWebView2CreateCoreWebView2ControllerCompletedHandler
	webMessageReceived               *iCoreWebView2WebMessageReceivedEventHandler
	containsFullScreenElementChanged *ICoreWebView2ContainsFullScreenElementChangedEventHandler
	permissionRequested              *iCoreWebView2PermissionRequestedEventHandler
	webResourceRequested             *iCoreWebView2WebResourceRequestedEventHandler
	acceleratorKeyPressed            *ICoreWebView2AcceleratorKeyPressedEventHandler
	navigationCompleted              *ICoreWebView2NavigationCompletedEventHandler
	processFailed                    *ICoreWebView2ProcessFailedEventHandler

	environment            *ICoreWebView2Environment
	padding                Rect
	webview2RuntimeVersion string

	CanAccessAdditionalWebMessageObjects bool

	// Settings
	Debug                 bool
	DataPath              string
	BrowserPath           string
	AdditionalBrowserArgs []string

	// permissions
	permissions      map[CoreWebView2PermissionKind]CoreWebView2PermissionState
	globalPermission *CoreWebView2PermissionState

	// Callbacks
	MessageCallback                          func(string)
	MessageWithAdditionalObjectsCallback     func(message string, sender *ICoreWebView2, args *ICoreWebView2WebMessageReceivedEventArgs)
	WebResourceRequestedCallback             func(request *ICoreWebView2WebResourceRequest, args *ICoreWebView2WebResourceRequestedEventArgs)
	NavigationCompletedCallback              func(sender *ICoreWebView2, args *ICoreWebView2NavigationCompletedEventArgs)
	ProcessFailedCallback                    func(sender *ICoreWebView2, args *ICoreWebView2ProcessFailedEventArgs)
	ContainsFullScreenElementChangedCallback func(sender *ICoreWebView2, args *ICoreWebView2ContainsFullScreenElementChangedEventArgs)
	AcceleratorKeyCallback                   func(uint) bool
}

func NewChromium() *Chromium {
	e := &Chromium{}
	/*
	 All these handlers are passed to native code through syscalls with 'uintptr(unsafe.Pointer(handler))' and we know
	 that a pointer to those will be kept in the native code. Furthermore these handlers als contain pointer to other Go
	 structs like the vtable.
	 This violates the unsafe.Pointer rule '(4) Conversion of a Pointer to a uintptr when calling syscall.Syscall.' because
	 theres no guarantee that Go doesn't move these objects.
	 AFAIK currently the Go runtime doesn't move HEAP objects, so we should be safe with these handlers. But they don't
	 guarantee it, because in the future Go might use a compacting GC.
	 There's a proposal to add a runtime.Pin function, to prevent moving pinned objects, which would allow to easily fix
	 this issue by just pinning the handlers. The https://go-review.googlesource.com/c/go/+/367296/ should land in Go 1.19.
	*/
	e.envCompleted = newICoreWebView2CreateCoreWebView2EnvironmentCompletedHandler(e)
	e.controllerCompleted = newICoreWebView2CreateCoreWebView2ControllerCompletedHandler(e)
	e.webMessageReceived = newICoreWebView2WebMessageReceivedEventHandler(e)
	e.permissionRequested = newICoreWebView2PermissionRequestedEventHandler(e)
	e.webResourceRequested = newICoreWebView2WebResourceRequestedEventHandler(e)
	e.acceleratorKeyPressed = newICoreWebView2AcceleratorKeyPressedEventHandler(e)
	e.navigationCompleted = newICoreWebView2NavigationCompletedEventHandler(e)
	e.processFailed = newICoreWebView2ProcessFailedEventHandler(e)
	e.containsFullScreenElementChanged = newICoreWebView2ContainsFullScreenElementChangedEventHandler(e)
	e.permissions = make(map[CoreWebView2PermissionKind]CoreWebView2PermissionState)

	return e
}

func (e *Chromium) Embed(hwnd uintptr) bool {

	var err error

	e.hwnd = hwnd

	dataPath := e.DataPath
	if dataPath == "" {
		currentExePath := make([]uint16, windows.MAX_PATH)
		_, err := windows.GetModuleFileName(windows.Handle(0), &currentExePath[0], windows.MAX_PATH)
		if err != nil {
			// What to do here?
			return false
		}
		currentExeName := filepath.Base(windows.UTF16ToString(currentExePath))
		dataPath = filepath.Join(os.Getenv("AppData"), currentExeName)
	}

	if e.BrowserPath != "" {
		if _, err := os.Stat(e.BrowserPath); errors.Is(err, os.ErrNotExist) {
			log.Printf("Browser path %s does not exist", e.BrowserPath)
			return false
		}
	}

	browserArgs := strings.Join(e.AdditionalBrowserArgs, " ")
	if err := createCoreWebView2EnvironmentWithOptions(e.BrowserPath, dataPath, e.envCompleted, browserArgs); err != nil {
		log.Printf("Error calling Webview2Loader: %v", err)
		return false
	}

	e.webview2RuntimeVersion, err = webviewloader.GetAvailableCoreWebView2BrowserVersionString(e.BrowserPath)
	if err != nil {
		log.Printf("Error getting Webview2 runtime version: %v", err)
		return false
	}

	var msg w32.Msg
	for {
		if atomic.LoadUintptr(&e.inited) != 0 {
			break
		}
		r, _, _ := w32.User32GetMessageW.Call(
			uintptr(unsafe.Pointer(&msg)),
			0,
			0,
			0,
		)
		if r == 0 {
			break
		}
		w32.User32TranslateMessage.Call(uintptr(unsafe.Pointer(&msg)))
		w32.User32DispatchMessageW.Call(uintptr(unsafe.Pointer(&msg)))
	}
	e.Init("window.external={invoke:s=>window.chrome.webview.postMessage(s)}")
	return true
}

func (e *Chromium) CheckCanAccessAdditionalWebMessageObjects() error {
	version, err := webviewloader.GetAvailableCoreWebView2BrowserVersionString("")
	if err != nil {
		return err
	}

	vs := strings.Split(version, ".")
	if len(vs) < 3 {
		return errors.New("cannon find SDK version in browser version string")
	}

	sdkVersion, err := strconv.ParseInt(vs[2], 10, 32)
	if err != nil {
		return err
	}

	e.CanAccessAdditionalWebMessageObjects = sdkVersion >= 1774
	e.Init(fmt.Sprintf("window.CanAccessAdditionalWebMessageObjects=%v", e.CanAccessAdditionalWebMessageObjects))

	return nil
}

func (e *Chromium) SetPadding(padding Rect) {
	if e.padding.Top == padding.Top && e.padding.Bottom == padding.Bottom &&
		e.padding.Left == padding.Left && e.padding.Right == padding.Right {

		return
	}

	e.padding = padding
	e.Resize()
}

func (e *Chromium) Resize() {
	if e.hwnd == 0 {
		return
	}

	var bounds w32.Rect
	w32.User32GetClientRect.Call(e.hwnd, uintptr(unsafe.Pointer(&bounds)))

	bounds.Top += e.padding.Top
	bounds.Bottom -= e.padding.Bottom
	bounds.Left += e.padding.Left
	bounds.Right -= e.padding.Right

	e.SetSize(bounds)
}

func (e *Chromium) Navigate(url string) {
	e.webview.vtbl.Navigate.Call(
		uintptr(unsafe.Pointer(e.webview)),
		uintptr(unsafe.Pointer(windows.StringToUTF16Ptr(url))),
	)
}

func (e *Chromium) NavigateToString(content string) {
	e.webview.vtbl.NavigateToString.Call(
		uintptr(unsafe.Pointer(e.webview)),
		uintptr(unsafe.Pointer(windows.StringToUTF16Ptr(content))),
	)
}

func (e *Chromium) Init(script string) {
	e.webview.vtbl.AddScriptToExecuteOnDocumentCreated.Call(
		uintptr(unsafe.Pointer(e.webview)),
		uintptr(unsafe.Pointer(windows.StringToUTF16Ptr(script))),
		0,
	)
}

func (e *Chromium) Eval(script string) {

	_script, err := windows.UTF16PtrFromString(script)
	if err != nil {
		log.Fatal(err)
	}

	e.webview.vtbl.ExecuteScript.Call(
		uintptr(unsafe.Pointer(e.webview)),
		uintptr(unsafe.Pointer(_script)),
		0,
	)
}

func (e *Chromium) Show() error {
	return e.controller.PutIsVisible(true)
}

func (e *Chromium) Hide() error {
	return e.controller.PutIsVisible(false)
}

func (e *Chromium) QueryInterface(_, _ uintptr) uintptr {
	return 0
}

func (e *Chromium) AddRef() uintptr {
	return 1
}

func (e *Chromium) Release() uintptr {
	return 1
}

func (e *Chromium) EnvironmentCompleted(res uintptr, env *ICoreWebView2Environment) uintptr {
	if int32(res) < 0 {
		log.Fatalf("Creating environment failed with %08x: %s", res, syscall.Errno(res))
	}
	env.vtbl.AddRef.Call(uintptr(unsafe.Pointer(env)))
	e.environment = env

	env.vtbl.CreateCoreWebView2Controller.Call(
		uintptr(unsafe.Pointer(env)),
		e.hwnd,
		uintptr(unsafe.Pointer(e.controllerCompleted)),
	)
	return 0
}

func (e *Chromium) CreateCoreWebView2ControllerCompleted(res uintptr, controller *ICoreWebView2Controller) uintptr {
	if int32(res) < 0 {
		log.Fatalf("Creating controller failed with %08x: %s", res, syscall.Errno(res))
	}
	controller.vtbl.AddRef.Call(uintptr(unsafe.Pointer(controller)))
	e.controller = controller

	var token _EventRegistrationToken
	controller.vtbl.GetCoreWebView2.Call(
		uintptr(unsafe.Pointer(controller)),
		uintptr(unsafe.Pointer(&e.webview)),
	)
	e.webview.vtbl.AddRef.Call(
		uintptr(unsafe.Pointer(e.webview)),
	)
	e.webview.vtbl.AddWebMessageReceived.Call(
		uintptr(unsafe.Pointer(e.webview)),
		uintptr(unsafe.Pointer(e.webMessageReceived)),
		uintptr(unsafe.Pointer(&token)),
	)
	e.webview.vtbl.AddPermissionRequested.Call(
		uintptr(unsafe.Pointer(e.webview)),
		uintptr(unsafe.Pointer(e.permissionRequested)),
		uintptr(unsafe.Pointer(&token)),
	)
	e.webview.vtbl.AddWebResourceRequested.Call(
		uintptr(unsafe.Pointer(e.webview)),
		uintptr(unsafe.Pointer(e.webResourceRequested)),
		uintptr(unsafe.Pointer(&token)),
	)
	e.webview.vtbl.AddNavigationCompleted.Call(
		uintptr(unsafe.Pointer(e.webview)),
		uintptr(unsafe.Pointer(e.navigationCompleted)),
		uintptr(unsafe.Pointer(&token)),
	)
	e.webview.vtbl.AddProcessFailed.Call(
		uintptr(unsafe.Pointer(e.webview)),
		uintptr(unsafe.Pointer(e.processFailed)),
		uintptr(unsafe.Pointer(&token)),
	)
	e.webview.vtbl.AddContainsFullScreenElementChanged.Call(
		uintptr(unsafe.Pointer(e.webview)),
		uintptr(unsafe.Pointer(e.containsFullScreenElementChanged)),
		uintptr(unsafe.Pointer(&token)),
	)

	e.controller.AddAcceleratorKeyPressed(e.acceleratorKeyPressed, &token)

	atomic.StoreUintptr(&e.inited, 1)

	return 0
}

func (e *Chromium) ContainsFullScreenElementChanged(sender *ICoreWebView2, args *ICoreWebView2ContainsFullScreenElementChangedEventArgs) uintptr {
	if e.ContainsFullScreenElementChangedCallback != nil {
		e.ContainsFullScreenElementChangedCallback(sender, args)
	}
	return 0
}

func (e *Chromium) MessageReceived(sender *ICoreWebView2, args *ICoreWebView2WebMessageReceivedEventArgs) uintptr {
	var _message *uint16
	args.vtbl.TryGetWebMessageAsString.Call(
		uintptr(unsafe.Pointer(args)),
		uintptr(unsafe.Pointer(&_message)),
	)

	message := w32.Utf16PtrToString(_message)

	if e.CanAccessAdditionalWebMessageObjects {
		obj, err := args.GetAdditionalObjects()
		if err != nil {
			log.Fatal(err)
		}

		if obj != nil && e.MessageWithAdditionalObjectsCallback != nil {
			defer obj.Release()
			e.MessageWithAdditionalObjectsCallback(message, sender, args)
		} else if e.MessageCallback != nil {
			e.MessageCallback(message)
		}
	} else if e.MessageCallback != nil {
		e.MessageCallback(message)
	}

	sender.vtbl.PostWebMessageAsString.Call(
		uintptr(unsafe.Pointer(sender)),
		uintptr(unsafe.Pointer(_message)),
	)
	windows.CoTaskMemFree(unsafe.Pointer(_message))
	return 0
}

func (e *Chromium) SetPermission(kind CoreWebView2PermissionKind, state CoreWebView2PermissionState) {
	e.permissions[kind] = state
}

func (e *Chromium) SetBackgroundColour(R, G, B, A uint8) {
	controller := e.GetController()
	controller2 := controller.GetICoreWebView2Controller2()

	backgroundCol := COREWEBVIEW2_COLOR{
		A: A,
		R: R,
		G: G,
		B: B,
	}

	// WebView2 only has 0 and 255 as valid values.
	if backgroundCol.A > 0 && backgroundCol.A < 255 {
		backgroundCol.A = 255
	}

	err := controller2.PutDefaultBackgroundColor(backgroundCol)
	if err != nil {
		log.Fatal(err)
	}
}

func (e *Chromium) SetGlobalPermission(state CoreWebView2PermissionState) {
	e.globalPermission = &state
}

func (e *Chromium) PermissionRequested(_ *ICoreWebView2, args *iCoreWebView2PermissionRequestedEventArgs) uintptr {
	var kind CoreWebView2PermissionKind
	args.vtbl.GetPermissionKind.Call(
		uintptr(unsafe.Pointer(args)),
		uintptr(kind),
	)
	var result CoreWebView2PermissionState
	if e.globalPermission != nil {
		result = *e.globalPermission
	} else {
		var ok bool
		result, ok = e.permissions[kind]
		if !ok {
			result = CoreWebView2PermissionStateDefault
		}
	}
	args.vtbl.PutState.Call(
		uintptr(unsafe.Pointer(args)),
		uintptr(result),
	)
	return 0
}

func (e *Chromium) WebResourceRequested(sender *ICoreWebView2, args *ICoreWebView2WebResourceRequestedEventArgs) uintptr {
	req, err := args.GetRequest()
	if err != nil {
		log.Fatal(err)
	}
	defer req.Release()

	if e.WebResourceRequestedCallback != nil {
		e.WebResourceRequestedCallback(req, args)
	}
	return 0
}

func (e *Chromium) AddWebResourceRequestedFilter(filter string, ctx COREWEBVIEW2_WEB_RESOURCE_CONTEXT) {
	err := e.webview.AddWebResourceRequestedFilter(filter, ctx)
	if err != nil {
		log.Fatal(err)
	}
}

func (e *Chromium) Environment() *ICoreWebView2Environment {
	return e.environment
}

// AcceleratorKeyPressed is called when an accelerator key is pressed.
// If the AcceleratorKeyCallback method has been set, it will defer handling of the keypress
// to the callback. That callback returns a bool indicating if the event was handled.
func (e *Chromium) AcceleratorKeyPressed(sender *ICoreWebView2Controller, args *ICoreWebView2AcceleratorKeyPressedEventArgs) uintptr {
	if e.AcceleratorKeyCallback == nil {
		return 0
	}
	eventKind, _ := args.GetKeyEventKind()
	if eventKind == COREWEBVIEW2_KEY_EVENT_KIND_KEY_DOWN ||
		eventKind == COREWEBVIEW2_KEY_EVENT_KIND_SYSTEM_KEY_DOWN {
		virtualKey, _ := args.GetVirtualKey()
		status, _ := args.GetPhysicalKeyStatus()
		if !status.WasKeyDown {
			args.PutHandled(e.AcceleratorKeyCallback(virtualKey))
			return 0
		}
	}
	args.PutHandled(false)
	return 0
}

func (e *Chromium) GetSettings() (*ICoreWebViewSettings, error) {
	return e.webview.GetSettings()
}

func (e *Chromium) GetController() *ICoreWebView2Controller {
	return e.controller
}

func boolToInt(input bool) int {
	if input {
		return 1
	}
	return 0
}

func (e *Chromium) NavigationCompleted(sender *ICoreWebView2, args *ICoreWebView2NavigationCompletedEventArgs) uintptr {
	if e.NavigationCompletedCallback != nil {
		e.NavigationCompletedCallback(sender, args)
	}
	return 0
}

func (e *Chromium) ProcessFailed(sender *ICoreWebView2, args *ICoreWebView2ProcessFailedEventArgs) uintptr {
	if e.ProcessFailedCallback != nil {
		e.ProcessFailedCallback(sender, args)
	}
	return 0
}

func (e *Chromium) NotifyParentWindowPositionChanged() error {
	//It looks like the wndproc function is called before the controller initialization is complete.
	//Because of this the controller is nil
	if e.controller == nil {
		return nil
	}
	return e.controller.NotifyParentWindowPositionChanged()
}

func (e *Chromium) Focus() {
	err := e.controller.MoveFocus(COREWEBVIEW2_MOVE_FOCUS_REASON_PROGRAMMATIC)
	if err != nil {
		log.Fatal(err)
	}
}

func (e *Chromium) PutZoomFactor(zoomFactor float64) {
	err := e.controller.PutZoomFactor(zoomFactor)
	if err != nil {
		log.Fatal(err)
	}
}

func (e *Chromium) OpenDevToolsWindow() {
	e.webview.OpenDevToolsWindow()
}<|MERGE_RESOLUTION|>--- conflicted
+++ resolved
@@ -5,11 +5,9 @@
 
 import (
 	"errors"
-<<<<<<< HEAD
 	"fmt"
-=======
 	"github.com/wailsapp/go-webview2/webviewloader"
->>>>>>> 0fe39fe5
+
 	"log"
 	"os"
 	"path/filepath"
